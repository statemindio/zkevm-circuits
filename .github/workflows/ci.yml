--- conflicted
+++ resolved
@@ -23,7 +23,6 @@
 ## `rust-toolchain` is always used and the only source of truth.
 
 jobs:
-<<<<<<< HEAD
   skip_check:
     runs-on: ubuntu-latest
     outputs:
@@ -36,15 +35,10 @@
           concurrent_skipping: 'same_content_newer'
           paths_ignore: '["**/README.md"]'
 
-  runner:
-    needs: [skip_check]
-    if: |
-      github.event.pull_request.draft == false &&
-      (github.event.action == 'ready_for_review' || needs.skip_check.outputs.should_skip != 'true')
-    uses: ./.github/workflows/select-runner.yml
-
-=======
->>>>>>> f834e61e
+    needs: [skip_check]
+    if: |
+      github.event.pull_request.draft == false &&
+      (github.event.action == 'ready_for_review' || needs.skip_check.outputs.should_skip != 'true')
   test:
     name: Test
     runs-on: ["${{github.run_id}}", self-hosted, c5.9xlarge]
