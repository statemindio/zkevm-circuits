--- conflicted
+++ resolved
@@ -389,16 +389,11 @@
     }
 
     /// Return the minimum number of rows required to prove the block
-<<<<<<< HEAD
-    fn min_num_rows_block(block: &witness::Block<F>) -> usize {
-        std::cmp::max(1 << 16, block.circuits_params.max_rws)
-=======
     fn min_num_rows_block(block: &witness::Block<F>) -> (usize, usize) {
         (
             block.rws.0.values().flatten().count() + 1,
-            block.circuits_params.max_rws,
+            std::cmp::max(1 << 16, block.circuits_params.max_rws),
         )
->>>>>>> 90073675
     }
 
     /// Make the assignments to the StateCircuit
