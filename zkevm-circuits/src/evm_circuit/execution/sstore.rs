use crate::{
    evm_circuit::{
        execution::ExecutionGadget,
        step::ExecutionState,
        util::{
<<<<<<< HEAD
            common_gadget::{
                cal_sstore_gas_cost_for_assignment, SameContextGadget, SstoreGasGadget,
            },
=======
            common_gadget::{SameContextGadget, SstoreGasGadget},
>>>>>>> f834e61e
            constraint_builder::{
                ConstraintBuilder, ReversionInfo, StepStateTransition, Transition::Delta,
            },
            math_gadget::{IsEqualGadget, IsZeroGadget},
            not, CachedRegion, Cell,
        },
        witness::{Block, Call, ExecStep, Transaction},
    },
    table::CallContextFieldTag,
    util::Expr,
};

use eth_types::{evm_types::GasCost, Field, ToScalar};
use halo2_proofs::{
    circuit::Value,
    plonk::{Error, Expression},
};

#[derive(Clone, Debug)]
pub(crate) struct SstoreGadget<F> {
    same_context: SameContextGadget<F>,
    tx_id: Cell<F>,
    is_static: Cell<F>,
    reversion_info: ReversionInfo<F>,
    callee_address: Cell<F>,
    phase2_key: Cell<F>,
    phase2_value: Cell<F>,
    phase2_value_prev: Cell<F>,
    phase2_original_value: Cell<F>,
    is_warm: Cell<F>,
    tx_refund_prev: Cell<F>,
    gas_cost: SstoreGasGadget<F>,
    tx_refund: SstoreTxRefundGadget<F>,
}

impl<F: Field> ExecutionGadget<F> for SstoreGadget<F> {
    const NAME: &'static str = "SSTORE";

    const EXECUTION_STATE: ExecutionState = ExecutionState::SSTORE;

    fn configure(cb: &mut ConstraintBuilder<F>) -> Self {
        let opcode = cb.query_cell();

        let tx_id = cb.call_context(None, CallContextFieldTag::TxId);

        // constrain not in static call
        let is_static = cb.call_context(None, CallContextFieldTag::IsStatic);
        cb.require_zero("is_static is false", is_static.expr());

        let mut reversion_info = cb.reversion_info_read(None);
        let callee_address = cb.call_context(None, CallContextFieldTag::CalleeAddress);

        let phase2_key = cb.query_cell_phase2();
        // Pop the key from the stack
        cb.stack_pop(phase2_key.expr());

        let phase2_value = cb.query_cell_phase2();
        // Pop the value from the stack
        cb.stack_pop(phase2_value.expr());

        let phase2_value_prev = cb.query_cell_phase2();
        let phase2_original_value = cb.query_cell_phase2();
        cb.account_storage_write(
            callee_address.expr(),
            phase2_key.expr(),
            phase2_value.expr(),
            phase2_value_prev.expr(),
            tx_id.expr(),
            phase2_original_value.expr(),
            Some(&mut reversion_info),
        );

        let is_warm = cb.query_bool();
        cb.account_storage_access_list_write(
            tx_id.expr(),
            callee_address.expr(),
            phase2_key.expr(),
            true.expr(),
            is_warm.expr(),
            Some(&mut reversion_info),
        );

        let gas_cost = SstoreGasGadget::construct(
            cb,
            phase2_value.clone(),
            phase2_value_prev.clone(),
            phase2_original_value.clone(),
            is_warm.clone(),
        );

        let tx_refund_prev = cb.query_cell();
        let tx_refund = SstoreTxRefundGadget::construct(
            cb,
            tx_refund_prev.clone(),
            phase2_value.clone(),
            phase2_value_prev.clone(),
            phase2_original_value.clone(),
        );
        cb.tx_refund_write(
            tx_id.expr(),
            tx_refund.expr(),
            tx_refund_prev.expr(),
            Some(&mut reversion_info),
        );

        let step_state_transition = StepStateTransition {
            rw_counter: Delta(10.expr()),
            program_counter: Delta(1.expr()),
            stack_pointer: Delta(2.expr()),
            reversible_write_counter: Delta(3.expr()),
            gas_left: Delta(-gas_cost.expr()),
            ..Default::default()
        };
        let same_context = SameContextGadget::construct(cb, opcode, step_state_transition);

        Self {
            same_context,
            tx_id,
            is_static,
            reversion_info,
            callee_address,
            phase2_key,
            phase2_value,
            phase2_value_prev,
            phase2_original_value,
            is_warm,
            tx_refund_prev,
            gas_cost,
            tx_refund,
        }
    }

    fn assign_exec_step(
        &self,
        region: &mut CachedRegion<'_, '_, F>,
        offset: usize,
        block: &Block<F>,
        tx: &Transaction,
        call: &Call,
        step: &ExecStep,
    ) -> Result<(), Error> {
        self.same_context.assign_exec_step(region, offset, step)?;

        self.tx_id
            .assign(region, offset, Value::known(F::from(tx.id as u64)))?;
        self.is_static
            .assign(region, offset, Value::known(F::from(call.is_static as u64)))?;
        self.reversion_info.assign(
            region,
            offset,
            call.rw_counter_end_of_reversion,
            call.is_persistent,
        )?;
        self.callee_address.assign(
            region,
            offset,
            Value::known(
                call.callee_address
                    .to_scalar()
                    .expect("unexpected Address -> Scalar conversion failure"),
            ),
        )?;

        let [key, value] =
            [step.rw_indices[5], step.rw_indices[6]].map(|idx| block.rws[idx].stack_value());
        self.phase2_key
            .assign(region, offset, region.word_rlc(key))?;
        self.phase2_value
            .assign(region, offset, region.word_rlc(value))?;

        let (_, value_prev, _, original_value) = block.rws[step.rw_indices[7]].storage_value_aux();
        self.phase2_value_prev
            .assign(region, offset, region.word_rlc(value_prev))?;
        self.phase2_original_value
            .assign(region, offset, region.word_rlc(original_value))?;

        let (_, is_warm) = block.rws[step.rw_indices[8]].tx_access_list_value_pair();
        self.is_warm
            .assign(region, offset, Value::known(F::from(is_warm as u64)))?;

        let (tx_refund, tx_refund_prev) = block.rws[step.rw_indices[9]].tx_refund_value_pair();
        self.tx_refund_prev
            .assign(region, offset, Value::known(F::from(tx_refund_prev)))?;

<<<<<<< HEAD
        debug_assert_eq!(
            cal_sstore_gas_cost_for_assignment(value, value_prev, original_value, is_warm),
            step.gas_cost,
            "invalid gas cost in sstore value {:?} value_prev {:?} original_value {:?} is_warm {:?} contract addr {:?} storage key {:?}",
            value, value_prev, original_value, is_warm, call.callee_address, key
        );
        self.gas_cost.assign(
            region,
            offset,
            step.gas_cost,
            value,
            value_prev,
            original_value,
            is_warm,
        )?;
=======
        self.gas_cost
            .assign(region, offset, value, value_prev, original_value, is_warm)?;
>>>>>>> f834e61e

        self.tx_refund.assign(
            region,
            offset,
            tx_refund,
            tx_refund_prev,
            value,
            value_prev,
            original_value,
        )?;
        Ok(())
    }
}

#[derive(Clone, Debug)]
pub(crate) struct SstoreTxRefundGadget<F> {
    tx_refund_old: Cell<F>,
    tx_refund_new: Expression<F>,
    value: Cell<F>,
    value_prev: Cell<F>,
    original_value: Cell<F>,
    value_prev_is_zero_gadget: IsZeroGadget<F>,
    value_is_zero_gadget: IsZeroGadget<F>,
    original_is_zero_gadget: IsZeroGadget<F>,
    original_eq_value_gadget: IsEqualGadget<F>,
    prev_eq_value_gadget: IsEqualGadget<F>,
    original_eq_prev_gadget: IsEqualGadget<F>,
}

impl<F: Field> SstoreTxRefundGadget<F> {
    pub(crate) fn construct(
        cb: &mut ConstraintBuilder<F>,
        tx_refund_old: Cell<F>,
        value: Cell<F>,
        value_prev: Cell<F>,
        original_value: Cell<F>,
    ) -> Self {
        let value_prev_is_zero_gadget = IsZeroGadget::construct(cb, value_prev.expr());
        let value_is_zero_gadget = IsZeroGadget::construct(cb, value.expr());
        let original_is_zero_gadget = IsZeroGadget::construct(cb, original_value.expr());

        let original_eq_value_gadget =
            IsEqualGadget::construct(cb, original_value.expr(), value.expr());
        let prev_eq_value_gadget = IsEqualGadget::construct(cb, value_prev.expr(), value.expr());
        let original_eq_prev_gadget =
            IsEqualGadget::construct(cb, original_value.expr(), value_prev.expr());

        let value_prev_is_zero = value_prev_is_zero_gadget.expr();
        let value_is_zero = value_is_zero_gadget.expr();
        let original_is_zero = original_is_zero_gadget.expr();

        let original_eq_value = original_eq_value_gadget.expr();
        let prev_eq_value = prev_eq_value_gadget.expr();
        let original_eq_prev = original_eq_prev_gadget.expr();

        // (value_prev != value) && (original_value != value) && (value ==
        // Word::from(0))
        let delete_slot =
            not::expr(prev_eq_value.clone()) * not::expr(original_is_zero.clone()) * value_is_zero;
        // (value_prev != value) && (original_value == value) && (original_value !=
        // Word::from(0))
        let reset_existing = not::expr(prev_eq_value.clone())
            * original_eq_value.clone()
            * not::expr(original_is_zero.clone());
        // (value_prev != value) && (original_value == value) && (original_value ==
        // Word::from(0))
        let reset_inexistent =
            not::expr(prev_eq_value.clone()) * original_eq_value * (original_is_zero);
        // (value_prev != value) && (original_value != value_prev) && (value_prev ==
        // Word::from(0))
        let recreate_slot =
            not::expr(prev_eq_value) * not::expr(original_eq_prev) * (value_prev_is_zero);

        let tx_refund_new = tx_refund_old.expr()
            + delete_slot * GasCost::SSTORE_CLEARS_SCHEDULE.expr()
            + reset_existing * (GasCost::SSTORE_RESET.expr() - GasCost::WARM_ACCESS.expr())
            + reset_inexistent * (GasCost::SSTORE_SET.expr() - GasCost::WARM_ACCESS.expr())
            - recreate_slot * (GasCost::SSTORE_CLEARS_SCHEDULE.expr());

        Self {
            value,
            value_prev,
            original_value,
            tx_refund_old,
            tx_refund_new,
            value_prev_is_zero_gadget,
            value_is_zero_gadget,
            original_is_zero_gadget,
            original_eq_value_gadget,
            prev_eq_value_gadget,
            original_eq_prev_gadget,
        }
    }

    pub(crate) fn expr(&self) -> Expression<F> {
        // Return the new tx_refund
        self.tx_refund_new.clone()
    }

    #[allow(clippy::too_many_arguments)]
    pub(crate) fn assign(
        &self,
        region: &mut CachedRegion<'_, '_, F>,
        offset: usize,
        tx_refund: u64,
        tx_refund_old: u64,
        value: eth_types::Word,
        value_prev: eth_types::Word,
        original_value: eth_types::Word,
    ) -> Result<(), Error> {
        self.tx_refund_old
            .assign(region, offset, Value::known(F::from(tx_refund_old)))?;
        self.value.assign(region, offset, region.word_rlc(value))?;
        self.value_prev
            .assign(region, offset, region.word_rlc(value_prev))?;
        self.original_value
            .assign(region, offset, region.word_rlc(original_value))?;
        self.value_prev_is_zero_gadget
            .assign_value(region, offset, region.word_rlc(value_prev))?;
        self.value_is_zero_gadget
            .assign_value(region, offset, region.word_rlc(value))?;
        self.original_is_zero_gadget.assign_value(
            region,
            offset,
            region.word_rlc(original_value),
        )?;
        self.original_eq_value_gadget.assign_value(
            region,
            offset,
            region.word_rlc(original_value),
            region.word_rlc(value),
        )?;
        self.prev_eq_value_gadget.assign_value(
            region,
            offset,
            region.word_rlc(value_prev),
            region.word_rlc(value),
        )?;
        self.original_eq_prev_gadget.assign_value(
            region,
            offset,
            region.word_rlc(original_value),
            region.word_rlc(value_prev),
        )?;
        debug_assert_eq!(
            calc_expected_tx_refund(tx_refund_old, value, value_prev, original_value),
            tx_refund
        );
        Ok(())
    }
}

fn calc_expected_tx_refund(
    tx_refund_old: u64,
    value: eth_types::Word,
    value_prev: eth_types::Word,
    original_value: eth_types::Word,
) -> u64 {
    // Same clause tags(like "delete slot (2.1.2b)") used as [`makeGasSStoreFunc` in go-ethereum](https://github.com/ethereum/go-ethereum/blob/9fd8825d5a196edde6d8ef81382979875145b346/core/vm/operations_acl.go#L27)
    // Control flow of this function try to follow `makeGasSStoreFunc` for better
    // understanding and comparison.

    let mut tx_refund_new = tx_refund_old;

    // The "clearing slot refund" and "resetting value refund" are ADDED together,
    // they are NOT MUTUALLY EXCLUSIVE.
    // Search "Apply both of the following clauses" in EIP-2200 for more details.
    // There can be five total kinds of refund:
    // 1. -SSTORE_CLEARS_SCHEDULE
    // 2. SSTORE_CLEARS_SCHEDULE
    // 3. SSTORE_SET - WARM_ACCESS
    // 4. SSTORE_RESET - WARM_ACCESS
    // 5. -SSTORE_CLEARS_SCHEDULE + SSTORE_RESET - WARM_ACCESS
    // The last case can happen if (original_value, prev_value, value) be (v,0,v)
    // where v != 0,
    // then both "clearing slot refund" and "resetting value refund" are non zero.

    if value_prev != value {
        // refund related to clearing slot
        // "delete slot (2.1.2b)" can be safely merged in "delete slot (2.2.1.2)"
        if !original_value.is_zero() {
            if value_prev.is_zero() {
                // recreate slot (2.2.1.1)
                tx_refund_new -= GasCost::SSTORE_CLEARS_SCHEDULE.as_u64()
            }
            if value.is_zero() {
                // delete slot (2.2.1.2)
                tx_refund_new += GasCost::SSTORE_CLEARS_SCHEDULE.as_u64()
            }
        }

        // refund related to resetting value
        if original_value == value {
            if original_value.is_zero() {
                // reset to original inexistent slot (2.2.2.1)
                tx_refund_new += GasCost::SSTORE_SET.as_u64() - GasCost::WARM_ACCESS.as_u64();
            } else {
                // reset to original existing slot (2.2.2.2)
                tx_refund_new += GasCost::SSTORE_RESET.as_u64() - GasCost::WARM_ACCESS.as_u64();
            }
        }
    }

    tx_refund_new
}

#[cfg(test)]
mod test {

    use crate::test_util::CircuitTestBuilder;
    use eth_types::{bytecode, Word};
    use mock::{test_ctx::helpers::tx_from_1_to_0, TestContext, MOCK_ACCOUNTS};

    #[test]
    fn sstore_gadget_no_refund() {
        // value_prev == value
        test_ok(
            0x030201.into(),
            0x060504.into(),
            0x060504.into(),
            0x060504.into(),
        );
    }

    #[test]
    fn sstore_gadget_delete_slot() {
        // value_prev != value, original_value != value, value == 0
        test_ok(
            0x030201.into(),
            0x0.into(),
            0x060505.into(),
            0x060506.into(),
        );
    }

    #[test]
    fn sstore_gadget_reset_existing() {
        // value_prev != value, original_value == value, original_value != 0
        test_ok(
            0x030201.into(),
            0x060504.into(),
            0x060505.into(),
            0x060504.into(),
        );
    }
    #[test]
    fn sstore_gadget_reset_inexistent() {
        // value_prev != value, original_value == value, original_value == 0
        test_ok(0x030201.into(), 0.into(), 0x060505.into(), 0.into());
    }

    #[test]
    fn sstore_gadget_recreate_slot() {
        // value_prev != value, original_value != value_prev, original_value != value,
        // value_prev == 0
        test_ok(
            0x030201.into(),
            0x060504.into(),
            0x0.into(),
            0x060506.into(),
        );
    }
    #[test]
    fn sstore_gadget_recreate_slot_and_reset_inexistent() {
        // value_prev != value, original_value != value_prev, original_value == value,
        // value_prev == 0
        test_ok(
            0x030201.into(),
            0x060504.into(),
            0x0.into(),
            0x060504.into(),
        );
    }

    fn test_ok(key: Word, value: Word, value_prev: Word, original_value: Word) {
        // Here we use two bytecodes to test both is_persistent(STOP) or not(REVERT)
        // Besides, in bytecode we use two SSTOREs,
        // the first SSTORE is used to test cold,  and the second is used to test warm
        let bytecode_success = bytecode! {
            PUSH32(value_prev)
            PUSH32(key)
            SSTORE
            PUSH32(value)
            PUSH32(key)
            SSTORE
            STOP
        };
        let bytecode_failure = bytecode! {
            PUSH32(value_prev)
            PUSH32(key)
            SSTORE
            PUSH32(value)
            PUSH32(key)
            SSTORE
            PUSH32(0)
            PUSH32(0)
            REVERT
        };
        for bytecode in [bytecode_success, bytecode_failure] {
            let ctx = TestContext::<2, 1>::new(
                None,
                |accs| {
                    accs[0]
                        .address(MOCK_ACCOUNTS[0])
                        .balance(Word::from(10u64.pow(19)))
                        .code(bytecode)
                        .storage(vec![(key, original_value)].into_iter());
                    accs[1]
                        .address(MOCK_ACCOUNTS[1])
                        .balance(Word::from(10u64.pow(19)));
                },
                tx_from_1_to_0,
                |block, _txs| block,
            )
            .unwrap();

            CircuitTestBuilder::new_from_test_ctx(ctx).run();
        }
    }
}<|MERGE_RESOLUTION|>--- conflicted
+++ resolved
@@ -3,13 +3,9 @@
         execution::ExecutionGadget,
         step::ExecutionState,
         util::{
-<<<<<<< HEAD
             common_gadget::{
                 cal_sstore_gas_cost_for_assignment, SameContextGadget, SstoreGasGadget,
             },
-=======
-            common_gadget::{SameContextGadget, SstoreGasGadget},
->>>>>>> f834e61e
             constraint_builder::{
                 ConstraintBuilder, ReversionInfo, StepStateTransition, Transition::Delta,
             },
@@ -194,26 +190,14 @@
         self.tx_refund_prev
             .assign(region, offset, Value::known(F::from(tx_refund_prev)))?;
 
-<<<<<<< HEAD
+        self.gas_cost
+            .assign(region, offset, value, value_prev, original_value, is_warm)?;
         debug_assert_eq!(
             cal_sstore_gas_cost_for_assignment(value, value_prev, original_value, is_warm),
             step.gas_cost,
             "invalid gas cost in sstore value {:?} value_prev {:?} original_value {:?} is_warm {:?} contract addr {:?} storage key {:?}",
             value, value_prev, original_value, is_warm, call.callee_address, key
         );
-        self.gas_cost.assign(
-            region,
-            offset,
-            step.gas_cost,
-            value,
-            value_prev,
-            original_value,
-            is_warm,
-        )?;
-=======
-        self.gas_cost
-            .assign(region, offset, value, value_prev, original_value, is_warm)?;
->>>>>>> f834e61e
 
         self.tx_refund.assign(
             region,
